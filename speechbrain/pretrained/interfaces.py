"""Defines interfaces for simple inference with pretrained models

Authors:
 * Aku Rouhe 2021
 * Peter Plantinga 2021
 * Loren Lugosch 2020
 * Mirco Ravanelli 2020
 * Titouan Parcollet 2021
 * Abdel Heba 2021
"""
import sys
import torch
import torchaudio
from types import SimpleNamespace
from torch.nn import SyncBatchNorm
from torch.nn import DataParallel as DP
from hyperpyyaml import load_hyperpyyaml
from speechbrain.pretrained.fetching import fetch
from speechbrain.dataio.preprocess import AudioNormalizer
import torch.nn.functional as F
from torch.nn.parallel import DistributedDataParallel as DDP
from speechbrain.utils.data_utils import split_path
from speechbrain.utils.distributed import run_on_main
from speechbrain.utils.callchains import lengths_arg_exists
from speechbrain.utils.superpowers import import_from_path


<<<<<<< HEAD
=======
def foreign_class(
    source,
    hparams_file="hyperparams.yaml",
    pymodule_file="custom.py",
    classname="CustomInterface",
    overrides={},
    savedir=None,
    use_auth_token=False,
    **kwargs,
):
    """Fetch and load an interface from an outside source

    The source can be a location on the filesystem or online/huggingface

    The pymodule file should contain a class with the given classname. An
    instance of that class is returned. The idea is to have a custom Pretrained
    subclass in the file. The pymodule file is also added to the python path
    before the Hyperparams YAML file is loaded, so it can contain any custom
    implementations that are needed.

    The hyperparams file should contain a "modules" key, which is a
    dictionary of torch modules used for computation.

    The hyperparams file should contain a "pretrainer" key, which is a
    speechbrain.utils.parameter_transfer.Pretrainer

    Arguments
    ---------
    source : str
        The location to use for finding the model. See
        ``speechbrain.pretrained.fetching.fetch`` for details.
    hparams_file : str
        The name of the hyperparameters file to use for constructing
        the modules necessary for inference. Must contain two keys:
        "modules" and "pretrainer", as described.
    pymodule_file : str
        The name of the Python file that should be fetched.
    classname : str
        The name of the Class, of which an instance is created and returned
    overrides : dict
        Any changes to make to the hparams file when it is loaded.
    savedir : str or Path
        Where to put the pretraining material. If not given, will use
        ./pretrained_models/<class-name>-hash(source).
    use_auth_token : bool (default: False)
        If true Hugginface's auth_token will be used to load private models from the HuggingFace Hub,
        default is False because majority of models are public.

    Returns
    -------
    object
        An instance of a class with the given classname from the given pymodule file.
    """
    if savedir is None:
        savedir = f"./pretrained_models/{classname}-{hash(source)}"
    hparams_local_path = fetch(hparams_file, source, savedir, use_auth_token)
    pymodule_local_path = fetch(pymodule_file, source, savedir, use_auth_token)
    sys.path.append(str(pymodule_local_path.parent))

    # Load the modules:
    with open(hparams_local_path) as fin:
        hparams = load_hyperpyyaml(fin, overrides)

    # Pretraining:
    pretrainer = hparams["pretrainer"]
    pretrainer.set_collect_in(savedir)
    # For distributed setups, have this here:
    run_on_main(pretrainer.collect_files, kwargs={"default_source": source})
    # Load on the CPU. Later the params can be moved elsewhere by specifying
    # run_opts={"device": ...}
    pretrainer.load_collected(device="cpu")

    # Import class and create instance
    module = import_from_path(pymodule_local_path)
    cls = getattr(module, classname)
    return cls(modules=hparams["modules"], hparams=hparams, **kwargs)


>>>>>>> 9df49e17
class Pretrained(torch.nn.Module):
    """Takes a trained model and makes predictions on new data.

    This is a base class which handles some common boilerplate.
    It intentionally has an interface similar to ``Brain`` - these base
    classes handle similar things.

    Subclasses of Pretrained should implement the actual logic of how
    the pretrained system runs, and add methods with descriptive names
    (e.g. transcribe_file() for ASR).

    Pretrained is a torch.nn.Module so that methods like .to() or .eval() can
    work. Subclasses should provide a suitable forward() implementation: by
    convention, it should be a method that takes a batch of audio signals and
    runs the full model (as applicable).

    Arguments
    ---------
    modules : dict of str:torch.nn.Module pairs
        The Torch modules that make up the learned system. These can be treated
        in special ways (put on the right device, frozen, etc.). These are available
        as attributes under ``self.mods``, like self.mods.model(x)
    hparams : dict
        Each key:value pair should consist of a string key and a hyperparameter
        that is used within the overridden methods. These will
        be accessible via an ``hparams`` attribute, using "dot" notation:
        e.g., self.hparams.model(x).
    run_opts : dict
        Options parsed from command line. See ``speechbrain.parse_arguments()``.
        List that are supported here:
         * device
         * data_parallel_count
         * data_parallel_backend
         * distributed_launch
         * distributed_backend
         * jit_module_keys
    freeze_params : bool
        To freeze (requires_grad=False) parameters or not. Normally in inference
        you want to freeze the params. Also calls .eval() on all modules.
    """

    HPARAMS_NEEDED = []
    MODULES_NEEDED = []

    def __init__(
        self, modules=None, hparams=None, run_opts=None, freeze_params=True
    ):
        super().__init__()
        # Arguments passed via the run opts dictionary. Set a limited
        # number of these, since some don't apply to inference.
        run_opt_defaults = {
            "device": "cpu",
            "data_parallel_count": -1,
            "data_parallel_backend": False,
            "distributed_launch": False,
            "distributed_backend": "nccl",
            "jit_module_keys": None,
        }
        for arg, default in run_opt_defaults.items():
            if run_opts is not None and arg in run_opts:
                setattr(self, arg, run_opts[arg])
            else:
                # If any arg from run_opt_defaults exist in hparams and
                # not in command line args "run_opts"
                if hparams is not None and arg in hparams:
                    setattr(self, arg, hparams[arg])
                else:
                    setattr(self, arg, default)

        # Put modules on the right device, accessible with dot notation
        self.mods = torch.nn.ModuleDict(modules)
        for mod in self.mods:
            self.mods[mod].to(self.device)

            if mod not in modules:
                raise ValueError(f"Need modules['{mod}']")

        # Check MODULES_NEEDED and HPARAMS_NEEDED and
        # make hyperparams available with dot notation
        if self.HPARAMS_NEEDED and hparams is None:
            raise ValueError("Need to provide hparams dict.")
        if hparams is not None:
            # Also first check that all required params are found:
            for hp in self.HPARAMS_NEEDED:
                if hp not in hparams:
                    raise ValueError(f"Need hparams['{hp}']")
            self.hparams = SimpleNamespace(**hparams)

        # Prepare modules for computation, e.g. jit
        self._prepare_modules(freeze_params)

        # Audio normalization
        self.audio_normalizer = hparams.get(
            "audio_normalizer", AudioNormalizer()
        )

    def _prepare_modules(self, freeze_params):
        """Prepare modules for computation, e.g. jit.

        Arguments
        ---------
        freeze_params : bool
            Whether to freeze the parameters and call ``eval()``.
        """

        # Make jit-able
        self._compile_jit()
        self._wrap_distributed()

        # If we don't want to backprop, freeze the pretrained parameters
        if freeze_params:
            self.mods.eval()
            for p in self.mods.parameters():
                p.requires_grad = False

    def load_audio(self, path, savedir="."):
        """Load an audio file with this model"s input spec

        When using a speech model, it is important to use the same type of data,
        as was used to train the model. This means for example using the same
        sampling rate and number of channels. It is, however, possible to
        convert a file from a higher sampling rate to a lower one (downsampling).
        Similarly, it is simple to downmix a stereo file to mono.
        The path can be a local path, a web url, or a link to a huggingface repo.
        """
        source, fl = split_path(path)
        path = fetch(fl, source=source, savedir=savedir)
        signal, sr = torchaudio.load(str(path), channels_first=False)
        return self.audio_normalizer(signal, sr)

    def _compile_jit(self):
        """Compile requested modules with ``torch.jit.script``."""
        if self.jit_module_keys is None:
            return

        for name in self.jit_module_keys:
            if name not in self.mods:
                raise ValueError(
                    "module " + name + " cannot be jit compiled because "
                    "it is not defined in your hparams file."
                )
            module = torch.jit.script(self.mods[name])
            self.mods[name] = module.to(self.device)

    def _wrap_distributed(self):
        """Wrap modules with distributed wrapper when requested."""
        if not self.distributed_launch and not self.data_parallel_backend:
            return
        elif self.distributed_launch:
            for name, module in self.mods.items():
                if any(p.requires_grad for p in module.parameters()):
                    # for ddp, all module must run on same GPU
                    module = SyncBatchNorm.convert_sync_batchnorm(module)
                    module = DDP(module, device_ids=[self.device])
                    self.mods[name] = module
        else:
            # data_parallel_backend
            for name, module in self.mods.items():
                if any(p.requires_grad for p in module.parameters()):
                    # if distributed_count = -1 then use all gpus
                    # otherwise, specify the set of gpu to use
                    if self.data_parallel_count == -1:
                        module = DP(module)
                    else:
                        module = DP(
                            module, [i for i in range(self.data_parallel_count)]
                        )
                    self.mods[name] = module

    @classmethod
    def from_hparams(
        cls,
        source,
        hparams_file="hyperparams.yaml",
        pymodule_file="custom.py",
        overrides={},
        savedir=None,
        use_auth_token=False,
        **kwargs,
    ):
        """Fetch and load based from outside source based on HyperPyYAML file

        The source can be a location on the filesystem or online/huggingface

        You can use the pymodule_file to include any custom implementations
        that are needed: if that file exists, then its location is added to
        sys.path before Hyperparams YAML is loaded, so it can be referenced
        in the YAML.

        The hyperparams file should contain a "modules" key, which is a
        dictionary of torch modules used for computation.

        The hyperparams file should contain a "pretrainer" key, which is a
        speechbrain.utils.parameter_transfer.Pretrainer

        Arguments
        ---------
        source : str
            The location to use for finding the model. See
            ``speechbrain.pretrained.fetching.fetch`` for details.
        hparams_file : str
            The name of the hyperparameters file to use for constructing
            the modules necessary for inference. Must contain two keys:
            "modules" and "pretrainer", as described.
        pymodule_file : str
            A Python file can be fetched. This allows any custom
            implementations to be included. The file's location is added to
            sys.path before the hyperparams YAML file is loaded, so it can be
            referenced in YAML.
            This is optional, but has a default: "custom.py". If the default
            file is not found, this is simply ignored, but if you give a
            different filename, then this will raise in case the file is not
            found.
        overrides : dict
            Any changes to make to the hparams file when it is loaded.
        savedir : str or Path
            Where to put the pretraining material. If not given, will use
            ./pretrained_models/<class-name>-hash(source).
        use_auth_token : bool (default: False)
            If true Hugginface's auth_token will be used to load private models from the HuggingFace Hub,
            default is False because majority of models are public.
        """
        if savedir is None:
            clsname = cls.__name__
            savedir = f"./pretrained_models/{clsname}-{hash(source)}"
        hparams_local_path = fetch(
            hparams_file, source, savedir, use_auth_token
        )
        try:
            pymodule_local_path = fetch(
                pymodule_file, source, savedir, use_auth_token
            )
            sys.path.append(str(pymodule_local_path.parent))
        except ValueError:
            if pymodule_file == "custom.py":
                # The optional custom Python module file did not exist
                # and had the default name
                pass
            else:
                # Custom Python module file not found, but some other
                # filename than the default was given.
                raise

        # Load the modules:
        with open(hparams_local_path) as fin:
            hparams = load_hyperpyyaml(fin, overrides)

        # Pretraining:
        pretrainer = hparams["pretrainer"]
        pretrainer.set_collect_in(savedir)
        # For distributed setups, have this here:
        run_on_main(pretrainer.collect_files, kwargs={"default_source": source})
        # Load on the CPU. Later the params can be moved elsewhere by specifying
        # run_opts={"device": ...}
        pretrainer.load_collected(device="cpu")

        # Now return the system
        return cls(hparams["modules"], hparams, **kwargs)


class EndToEndSLU(Pretrained):
    """A end-to-end SLU model.

    The class can be used either to run only the encoder (encode()) to extract
    features or to run the entire model (decode()) to map the speech to its semantics.

    Example
    -------
    >>> from speechbrain.pretrained import EndToEndSLU
    >>> tmpdir = getfixture("tmpdir")
    >>> slu_model = EndToEndSLU.from_hparams(
    ...     source="speechbrain/slu-timers-and-such-direct-librispeech-asr",
    ...     savedir=tmpdir,
    ... )
    >>> slu_model.decode_file("samples/audio_samples/example6.wav")
    "{'intent': 'SimpleMath', 'slots': {'number1': 37.67, 'number2': 75.7, 'op': ' minus '}}"
    """

    HPARAMS_NEEDED = ["tokenizer", "asr_model_source"]
    MODULES_NEEDED = ["slu_enc", "beam_searcher"]

    def __init__(self, *args, **kwargs):
        super().__init__(*args, **kwargs)
        self.tokenizer = self.hparams.tokenizer
        self.asr_model = EncoderDecoderASR.from_hparams(
            source=self.hparams.asr_model_source,
            run_opts={"device": self.device},
        )

    def decode_file(self, path):
        """Maps the given audio file to a string representing the
        semantic dictionary for the utterance.

        Arguments
        ---------
        path : str
            Path to audio file to decode.

        Returns
        -------
        str
            The predicted semantics.
        """
        waveform = self.load_audio(path)
        waveform = waveform.to(self.device)
        # Fake a batch:
        batch = waveform.unsqueeze(0)
        rel_length = torch.tensor([1.0])
        predicted_words, predicted_tokens = self.decode_batch(batch, rel_length)
        return predicted_words[0]

    def encode_batch(self, wavs, wav_lens):
        """Encodes the input audio into a sequence of hidden states

        Arguments
        ---------
        wavs : torch.tensor
            Batch of waveforms [batch, time, channels] or [batch, time]
            depending on the model.
        wav_lens : torch.tensor
            Lengths of the waveforms relative to the longest one in the
            batch, tensor of shape [batch]. The longest one should have
            relative length 1.0 and others len(waveform) / max_length.
            Used for ignoring padding.

        Returns
        -------
        torch.tensor
            The encoded batch
        """
        wavs = wavs.float()
        wavs, wav_lens = wavs.to(self.device), wav_lens.to(self.device)
        ASR_encoder_out = self.asr_model.encode_batch(wavs.detach(), wav_lens)
        encoder_out = self.mods.slu_enc(ASR_encoder_out)
        return encoder_out

    def decode_batch(self, wavs, wav_lens):
        """Maps the input audio to its semantics

        Arguments
        ---------
        wavs : torch.tensor
            Batch of waveforms [batch, time, channels] or [batch, time]
            depending on the model.
        wav_lens : torch.tensor
            Lengths of the waveforms relative to the longest one in the
            batch, tensor of shape [batch]. The longest one should have
            relative length 1.0 and others len(waveform) / max_length.
            Used for ignoring padding.

        Returns
        -------
        list
            Each waveform in the batch decoded.
        tensor
            Each predicted token id.
        """
        with torch.no_grad():
            wavs, wav_lens = wavs.to(self.device), wav_lens.to(self.device)
            encoder_out = self.encode_batch(wavs, wav_lens)
            predicted_tokens, scores = self.mods.beam_searcher(
                encoder_out, wav_lens
            )
            predicted_words = [
                self.tokenizer.decode_ids(token_seq)
                for token_seq in predicted_tokens
            ]
        return predicted_words, predicted_tokens

    def forward(self, wavs, wav_lens):
        """Runs full decoding - note: no gradients through decoding"""
        return self.decode_batch(wavs, wav_lens)


class EncoderDecoderASR(Pretrained):
    """A ready-to-use Encoder-Decoder ASR model

    The class can be used either to run only the encoder (encode()) to extract
    features or to run the entire encoder-decoder model
    (transcribe()) to transcribe speech. The given YAML must contains the fields
    specified in the *_NEEDED[] lists.

    Example
    -------
    >>> from speechbrain.pretrained import EncoderDecoderASR
    >>> tmpdir = getfixture("tmpdir")
    >>> asr_model = EncoderDecoderASR.from_hparams(
    ...     source="speechbrain/asr-crdnn-rnnlm-librispeech",
    ...     savedir=tmpdir,
    ... )
    >>> asr_model.transcribe_file("samples/audio_samples/example2.flac")
    "MY FATHER HAS REVEALED THE CULPRIT'S NAME"
    """

    HPARAMS_NEEDED = ["tokenizer"]
    MODULES_NEEDED = ["encoder", "decoder"]

    def __init__(self, *args, **kwargs):
        super().__init__(*args, **kwargs)
        self.tokenizer = self.hparams.tokenizer

    def transcribe_file(self, path):
        """Transcribes the given audiofile into a sequence of words.

        Arguments
        ---------
        path : str
            Path to audio file which to transcribe.

        Returns
        -------
        str
            The audiofile transcription produced by this ASR system.
        """
        waveform = self.load_audio(path)
        # Fake a batch:
        batch = waveform.unsqueeze(0)
        rel_length = torch.tensor([1.0])
        predicted_words, predicted_tokens = self.transcribe_batch(
            batch, rel_length
        )
        return predicted_words[0]

    def encode_batch(self, wavs, wav_lens):
        """Encodes the input audio into a sequence of hidden states

        The waveforms should already be in the model's desired format.
        You can call:
        ``normalized = EncoderDecoderASR.normalizer(signal, sample_rate)``
        to get a correctly converted signal in most cases.

        Arguments
        ---------
        wavs : torch.tensor
            Batch of waveforms [batch, time, channels] or [batch, time]
            depending on the model.
        wav_lens : torch.tensor
            Lengths of the waveforms relative to the longest one in the
            batch, tensor of shape [batch]. The longest one should have
            relative length 1.0 and others len(waveform) / max_length.
            Used for ignoring padding.

        Returns
        -------
        torch.tensor
            The encoded batch
        """
        wavs = wavs.float()
        wavs, wav_lens = wavs.to(self.device), wav_lens.to(self.device)
        encoder_out = self.mods.encoder(wavs, wav_lens)
        return encoder_out

    def transcribe_batch(self, wavs, wav_lens):
        """Transcribes the input audio into a sequence of words

        The waveforms should already be in the model's desired format.
        You can call:
        ``normalized = EncoderDecoderASR.normalizer(signal, sample_rate)``
        to get a correctly converted signal in most cases.

        Arguments
        ---------
        wavs : torch.tensor
            Batch of waveforms [batch, time, channels] or [batch, time]
            depending on the model.
        wav_lens : torch.tensor
            Lengths of the waveforms relative to the longest one in the
            batch, tensor of shape [batch]. The longest one should have
            relative length 1.0 and others len(waveform) / max_length.
            Used for ignoring padding.

        Returns
        -------
        list
            Each waveform in the batch transcribed.
        tensor
            Each predicted token id.
        """
        with torch.no_grad():
            wav_lens = wav_lens.to(self.device)
            encoder_out = self.encode_batch(wavs, wav_lens)
            predicted_tokens, scores = self.mods.decoder(encoder_out, wav_lens)
            predicted_words = [
                self.tokenizer.decode_ids(token_seq)
                for token_seq in predicted_tokens
            ]
        return predicted_words, predicted_tokens

    def forward(self, wavs, wav_lens):
        """Runs full transcription - note: no gradients through decoding"""
        return self.transcribe_batch(wavs, wav_lens)


class EncoderASR(Pretrained):
    """A ready-to-use Encoder ASR model

    The class can be used either to run only the encoder (encode()) to extract
    features or to run the entire encoder + decoder function model
    (transcribe()) to transcribe speech. The given YAML must contains the fields
    specified in the *_NEEDED[] lists.

    Example
    -------
    >>> from speechbrain.pretrained import EncoderASR
    >>> tmpdir = getfixture("tmpdir")
    >>> asr_model = EncoderASR.from_hparams(
    ...     source="speechbrain/asr-wav2vec2-commonvoice-fr",
    ...     savedir=tmpdir,
    ... ) # doctest: +SKIP
    >>> asr_model.transcribe_file("samples/audio_samples/example_fr.wav") # doctest: +SKIP
    """

    HPARAMS_NEEDED = ["tokenizer", "decoding_function"]
    MODULES_NEEDED = ["encoder"]

    def __init__(self, *args, **kwargs):
        super().__init__(*args, **kwargs)
        self.tokenizer = self.hparams.tokenizer
        self.decoding_function = self.hparams.decoding_function

    def transcribe_file(self, path):
        """Transcribes the given audiofile into a sequence of words.

        Arguments
        ---------
        path : str
            Path to audio file which to transcribe.

        Returns
        -------
        str
            The audiofile transcription produced by this ASR system.
        """
        waveform = self.load_audio(path)
        # Fake a batch:
        batch = waveform.unsqueeze(0)
        rel_length = torch.tensor([1.0])
        predicted_words, predicted_tokens = self.transcribe_batch(
            batch, rel_length
        )
        return str(predicted_words[0])

    def encode_batch(self, wavs, wav_lens):
        """Encodes the input audio into a sequence of hidden states

        The waveforms should already be in the model's desired format.
        You can call:
        ``normalized = EncoderASR.normalizer(signal, sample_rate)``
        to get a correctly converted signal in most cases.

        Arguments
        ---------
        wavs : torch.tensor
            Batch of waveforms [batch, time, channels] or [batch, time]
            depending on the model.
        wav_lens : torch.tensor
            Lengths of the waveforms relative to the longest one in the
            batch, tensor of shape [batch]. The longest one should have
            relative length 1.0 and others len(waveform) / max_length.
            Used for ignoring padding.

        Returns
        -------
        torch.tensor
            The encoded batch
        """
        wavs = wavs.float()
        wavs, wav_lens = wavs.to(self.device), wav_lens.to(self.device)
        encoder_out = self.mods.encoder(wavs, wav_lens)
        return encoder_out

    def transcribe_batch(self, wavs, wav_lens):
        """Transcribes the input audio into a sequence of words

        The waveforms should already be in the model's desired format.
        You can call:
        ``normalized = EncoderASR.normalizer(signal, sample_rate)``
        to get a correctly converted signal in most cases.

        Arguments
        ---------
        wavs : torch.tensor
            Batch of waveforms [batch, time, channels] or [batch, time]
            depending on the model.
        wav_lens : torch.tensor
            Lengths of the waveforms relative to the longest one in the
            batch, tensor of shape [batch]. The longest one should have
            relative length 1.0 and others len(waveform) / max_length.
            Used for ignoring padding.

        Returns
        -------
        list
            Each waveform in the batch transcribed.
        tensor
            Each predicted token id.
        """
        with torch.no_grad():
            wav_lens = wav_lens.to(self.device)
            encoder_out = self.encode_batch(wavs, wav_lens)
            predictions = self.decoding_function(encoder_out, wav_lens)
            predicted_words = [
                self.tokenizer.decode_ids(token_seq)
                for token_seq in predictions
            ]
        return predicted_words, predictions

    def forward(self, wavs, wav_lens):
        """Runs the encoder"""
        return self.encode_batch(wavs, wav_lens)


class EncoderClassifier(Pretrained):
    """A ready-to-use class for utterance-level classification (e.g, speaker-id,
    language-id, emotion recognition, keyword spotting, etc).

    The class assumes that an encoder called "embedding_model" and a model
    called "classifier" are defined in the yaml file. If you want to
    convert the predicted index into a corresponding text label, please
    provide the path of the label_encoder in a variable called 'lab_encoder_file'
    within the yaml.

    The class can be used either to run only the encoder (encode_batch()) to
    extract embeddings or to run a classification step (classify_batch()).
    ```

    Example
    -------
    >>> import torchaudio
    >>> from speechbrain.pretrained import EncoderClassifier
    >>> # Model is downloaded from the speechbrain HuggingFace repo
    >>> tmpdir = getfixture("tmpdir")
    >>> classifier = EncoderClassifier.from_hparams(
    ...     source="speechbrain/spkrec-ecapa-voxceleb",
    ...     savedir=tmpdir,
    ... )

    >>> # Compute embeddings
    >>> signal, fs = torchaudio.load("samples/audio_samples/example1.wav")
    >>> embeddings =  classifier.encode_batch(signal)

    >>> # Classification
    >>> prediction =  classifier .classify_batch(signal)
    """

    MODULES_NEEDED = [
        "compute_features",
        "mean_var_norm",
        "embedding_model",
        "classifier",
    ]

    def __init__(self, *args, **kwargs):
        super().__init__(*args, **kwargs)

    def encode_batch(self, wavs, wav_lens=None, normalize=False):
        """Encodes the input audio into a single vector embedding.

        The waveforms should already be in the model's desired format.
        You can call:
        ``normalized = <this>.normalizer(signal, sample_rate)``
        to get a correctly converted signal in most cases.

        Arguments
        ---------
        wavs : torch.tensor
            Batch of waveforms [batch, time, channels] or [batch, time]
            depending on the model. Make sure the sample rate is fs=16000 Hz.
        wav_lens : torch.tensor
            Lengths of the waveforms relative to the longest one in the
            batch, tensor of shape [batch]. The longest one should have
            relative length 1.0 and others len(waveform) / max_length.
            Used for ignoring padding.
        normalize : bool
            If True, it normalizes the embeddings with the statistics
            contained in mean_var_norm_emb.

        Returns
        -------
        torch.tensor
            The encoded batch
        """
        # Manage single waveforms in input
        if len(wavs.shape) == 1:
            wavs = wavs.unsqueeze(0)

        # Assign full length if wav_lens is not assigned
        if wav_lens is None:
            wav_lens = torch.ones(wavs.shape[0], device=self.device)

        # Storing waveform in the specified device
        wavs, wav_lens = wavs.to(self.device), wav_lens.to(self.device)
        wavs = wavs.float()

        # Computing features and embeddings
        feats = self.mods.compute_features(wavs)
        feats = self.mods.mean_var_norm(feats, wav_lens)
        embeddings = self.mods.embedding_model(feats, wav_lens)
        if normalize:
            embeddings = self.hparams.mean_var_norm_emb(
                embeddings, torch.ones(embeddings.shape[0], device=self.device)
            )
        return embeddings

    def classify_batch(self, wavs, wav_lens=None):
        """Performs classification on the top of the encoded features.

        It returns the posterior probabilities, the index and, if the label
        encoder is specified it also the text label.

        Arguments
        ---------
        wavs : torch.tensor
            Batch of waveforms [batch, time, channels] or [batch, time]
            depending on the model. Make sure the sample rate is fs=16000 Hz.
        wav_lens : torch.tensor
            Lengths of the waveforms relative to the longest one in the
            batch, tensor of shape [batch]. The longest one should have
            relative length 1.0 and others len(waveform) / max_length.
            Used for ignoring padding.

        Returns
        -------
        out_prob
            The log posterior probabilities of each class ([batch, N_class])
        score:
            It is the value of the log-posterior for the best class ([batch,])
        index
            The indexes of the best class ([batch,])
        text_lab:
            List with the text labels corresponding to the indexes.
            (label encoder should be provided).
        """
        emb = self.encode_batch(wavs, wav_lens)
        out_prob = self.mods.classifier(emb).squeeze(1)
        score, index = torch.max(out_prob, dim=-1)
        text_lab = self.hparams.label_encoder.decode_torch(index)
        return out_prob, score, index, text_lab

    def classify_file(self, path):
        """Classifies the given audiofile into the given set of labels.

        Arguments
        ---------
        path : str
            Path to audio file to classify.

        Returns
        -------
        out_prob
            The log posterior probabilities of each class ([batch, N_class])
        score:
            It is the value of the log-posterior for the best class ([batch,])
        index
            The indexes of the best class ([batch,])
        text_lab:
            List with the text labels corresponding to the indexes.
            (label encoder should be provided).
        """
        waveform = self.load_audio(path)
        # Fake a batch:
        batch = waveform.unsqueeze(0)
        rel_length = torch.tensor([1.0])
        emb = self.encode_batch(batch, rel_length)
        out_prob = self.mods.classifier(emb).squeeze(1)
        score, index = torch.max(out_prob, dim=-1)
        text_lab = self.hparams.label_encoder.decode_torch(index)
        return out_prob, score, index, text_lab

    def forward(self, wavs, wav_lens=None):
        """Runs the classification"""
        return self.classify_batch(wavs, wav_lens)
<<<<<<< HEAD


class EncoderWav2vecClassifier(Pretrained):
    """A ready-to-use class for utterance-level classification (e.g, speaker-id,
    language-id, emotion recognition, keyword spotting, etc).

    The class assumes that an self-supervised encoder like wav2vec2/hubert and a classifier model
    are defined in the yaml file. If you want to
    convert the predicted index into a corresponding text label, please
    provide the path of the label_encoder in a variable called 'lab_encoder_file'
    within the yaml.

    The class can be used either to run only the encoder (encode_batch()) to
    extract embeddings or to run a classification step (classify_batch()).
    ```

    Example
    -------
    >>> import torchaudio
    >>> from speechbrain.pretrained import EncoderClassifier
    >>> # Model is downloaded from the speechbrain HuggingFace repo
    >>> tmpdir = getfixture("tmpdir")
    >>> classifier = EncoderClassifier.from_hparams(
    ...     source="speechbrain/spkrec-ecapa-voxceleb",
    ...     savedir=tmpdir,
    ... )

    >>> # Compute embeddings
    >>> signal, fs = torchaudio.load("samples/audio_samples/example1.wav")
    >>> embeddings =  classifier.encode_batch(signal)

    >>> # Classification
    >>> prediction =  classifier .classify_batch(signal)
    """

    MODULES_NEEDED = [
        "wav2vec2",
        "avg_pool",
        "output_mlp",
    ]

    def __init__(self, *args, **kwargs):
        super().__init__(*args, **kwargs)

    def encode_batch(self, wavs, wav_lens=None, normalize=False):
        """Encodes the input audio into a single vector embedding.

        The waveforms should already be in the model's desired format.
        You can call:
        ``normalized = <this>.normalizer(signal, sample_rate)``
        to get a correctly converted signal in most cases.

        Arguments
        ---------
        wavs : torch.tensor
            Batch of waveforms [batch, time, channels] or [batch, time]
            depending on the model. Make sure the sample rate is fs=16000 Hz.
        wav_lens : torch.tensor
            Lengths of the waveforms relative to the longest one in the
            batch, tensor of shape [batch]. The longest one should have
            relative length 1.0 and others len(waveform) / max_length.
            Used for ignoring padding.
        normalize : bool
            If True, it normalizes the embeddings with the statistics
            contained in mean_var_norm_emb.

        Returns
        -------
        torch.tensor
            The encoded batch
        """
        # Manage single waveforms in input
        if len(wavs.shape) == 1:
            wavs = wavs.unsqueeze(0)

        # Assign full length if wav_lens is not assigned
        if wav_lens is None:
            wav_lens = torch.ones(wavs.shape[0], device=self.device)

        # Storing waveform in the specified device
        wavs, wav_lens = wavs.to(self.device), wav_lens.to(self.device)
        wavs = wavs.float()

        # Computing features and embeddings
        outputs = self.mods.wav2vec2(wavs)

        # last dim will be used for AdaptativeAVG pool
        outputs = self.mods.avg_pool(outputs, wav_lens)
        outputs = outputs.view(outputs.shape[0], -1)
        return outputs

    def classify_batch(self, wavs, wav_lens=None):
        """Performs classification on the top of the encoded features.

        It returns the posterior probabilities, the index and, if the label
        encoder is specified it also the text label.

        Arguments
        ---------
        wavs : torch.tensor
            Batch of waveforms [batch, time, channels] or [batch, time]
            depending on the model. Make sure the sample rate is fs=16000 Hz.
        wav_lens : torch.tensor
            Lengths of the waveforms relative to the longest one in the
            batch, tensor of shape [batch]. The longest one should have
            relative length 1.0 and others len(waveform) / max_length.
            Used for ignoring padding.

        Returns
        -------
        out_prob
            The log posterior probabilities of each class ([batch, N_class])
        score:
            It is the value of the log-posterior for the best class ([batch,])
        index
            The indexes of the best class ([batch,])
        text_lab:
            List with the text labels corresponding to the indexes.
            (label encoder should be provided).
        """
        outputs = self.encode_batch(wavs, wav_lens)
        outputs = self.mods.output_mlp(outputs)
        out_prob = self.hparams.softmax(outputs)
        score, index = torch.max(out_prob, dim=-1)
        text_lab = self.hparams.label_encoder.decode_torch(index)
        return out_prob, score, index, text_lab

    def classify_file(self, path):
        """Classifies the given audiofile into the given set of labels.

        Arguments
        ---------
        path : str
            Path to audio file to classify.

        Returns
        -------
        out_prob
            The log posterior probabilities of each class ([batch, N_class])
        score:
            It is the value of the log-posterior for the best class ([batch,])
        index
            The indexes of the best class ([batch,])
        text_lab:
            List with the text labels corresponding to the indexes.
            (label encoder should be provided).
        """
        waveform = self.load_audio(path)
        # Fake a batch:
        batch = waveform.unsqueeze(0)
        rel_length = torch.tensor([1.0])
        outputs = self.encode_batch(batch, rel_length)
        outputs = self.mods.output_mlp(outputs).squeeze(1)
        out_prob = self.hparams.softmax(outputs)
        score, index = torch.max(out_prob, dim=-1)
        text_lab = self.hparams.label_encoder.decode_torch(index)
        return out_prob, score, index, text_lab
=======
>>>>>>> 9df49e17

    def forward(self, wavs, wav_lens=None, normalize=False):
        return self.encode_batch(
            wavs=wavs, wav_lens=wav_lens, normalize=normalize
        )


class SpeakerRecognition(EncoderClassifier):
    """A ready-to-use model for speaker recognition. It can be used to
    perform speaker verification with verify_batch().

    ```
    Example
    -------
    >>> import torchaudio
    >>> from speechbrain.pretrained import SpeakerRecognition
    >>> # Model is downloaded from the speechbrain HuggingFace repo
    >>> tmpdir = getfixture("tmpdir")
    >>> verification = SpeakerRecognition.from_hparams(
    ...     source="speechbrain/spkrec-ecapa-voxceleb",
    ...     savedir=tmpdir,
    ... )

    >>> # Perform verification
    >>> signal, fs = torchaudio.load("samples/audio_samples/example1.wav")
    >>> signal2, fs = torchaudio.load("samples/audio_samples/example2.flac")
    >>> score, prediction = verification.verify_batch(signal, signal2)
    """

    MODULES_NEEDED = [
        "compute_features",
        "mean_var_norm",
        "embedding_model",
        "mean_var_norm_emb",
    ]

    def __init__(self, *args, **kwargs):
        super().__init__(*args, **kwargs)
        self.similarity = torch.nn.CosineSimilarity(dim=-1, eps=1e-6)

    def verify_batch(
        self, wavs1, wavs2, wav1_lens=None, wav2_lens=None, threshold=0.25
    ):
        """Performs speaker verification with cosine distance.

        It returns the score and the decision (0 different speakers,
        1 same speakers).

        Arguments
        ---------
        wavs1 : Torch.Tensor
                Tensor containing the speech waveform1 (batch, time).
                Make sure the sample rate is fs=16000 Hz.
        wavs2 : Torch.Tensor
                Tensor containing the speech waveform2 (batch, time).
                Make sure the sample rate is fs=16000 Hz.
        wav1_lens: Torch.Tensor
                Tensor containing the relative length for each sentence
                in the length (e.g., [0.8 0.6 1.0])
        wav2_lens: Torch.Tensor
                Tensor containing the relative length for each sentence
                in the length (e.g., [0.8 0.6 1.0])
        threshold: Float
                Threshold applied to the cosine distance to decide if the
                speaker is different (0) or the same (1).

        Returns
        -------
        score
            The score associated to the binary verification output
            (cosine distance).
        prediction
            The prediction is 1 if the two signals in input are from the same
            speaker and 0 otherwise.
        """
        emb1 = self.encode_batch(wavs1, wav1_lens, normalize=True)
        emb2 = self.encode_batch(wavs2, wav2_lens, normalize=True)
        score = self.similarity(emb1, emb2)
        return score, score > threshold

    def verify_files(self, path_x, path_y):
        """Speaker verification with cosine distance

        Returns the score and the decision (0 different speakers,
        1 same speakers).

        Returns
        -------
        score
            The score associated to the binary verification output
            (cosine distance).
        prediction
            The prediction is 1 if the two signals in input are from the same
            speaker and 0 otherwise.
        """
        waveform_x = self.load_audio(path_x)
        waveform_y = self.load_audio(path_y)
        # Fake batches:
        batch_x = waveform_x.unsqueeze(0)
        batch_y = waveform_y.unsqueeze(0)
        # Verify:
        score, decision = self.verify_batch(batch_x, batch_y)
        # Squeeze:
        return score[0], decision[0]


class VAD(Pretrained):
    """A ready-to-use class for Voice Activity Detection (VAD) using a
    pre-trained model.

    Example
    -------
    >>> import torchaudio
    >>> from speechbrain.pretrained import VAD
    >>> # Model is downloaded from the speechbrain HuggingFace repo
    >>> tmpdir = getfixture("tmpdir")
    >>> VAD = VAD.from_hparams(
    ...     source="speechbrain/vad-crdnn-libriparty",
    ...     savedir=tmpdir,
    ... )

    >>> # Perform VAD
    >>> boundaries = VAD.get_speech_segments("samples/audio_samples/example1.wav")
    """

    HPARAMS_NEEDED = ["sample_rate", "time_resolution", "device"]

    MODULES_NEEDED = ["compute_features", "mean_var_norm", "model"]

    def __init__(self, *args, **kwargs):
        super().__init__(*args, **kwargs)
        self.time_resolution = self.hparams.time_resolution
        self.sample_rate = self.hparams.sample_rate
        self.device = self.hparams.device

    def get_speech_prob_file(
        self,
        audio_file,
        large_chunk_size=30,
        small_chunk_size=10,
        overlap_small_chunk=False,
    ):
        """Outputs the frame-level speech probability of the input audio file
        using the neural model specified in the hparam file. To make this code
        both parallelizable and scalable to long sequences, it uses a
        double-windowing approach.  First, we sequentially read non-overlapping
        large chunks of the input signal.  We then split the large chunks into
        smaller chunks and we process them in parallel.

        Arguments
        ---------
        audio_file: path
            Path of the audio file containing the recording. The file is read
            with torchaudio.
        large_chunk_size: float
            Size (in seconds) of the large chunks that are read sequentially
            from the input audio file.
        small_chunk_size:
            Size (in seconds) of the small chunks extracted from the large ones.
            The audio signal is processed in parallel within the small chunks.
            Note that large_chunk_size/small_chunk_size must be an integer.
        overlap_small_chunk: bool
            True, creates overlapped small chunks. The probabilities of the
            overlapped chunks are combined using hamming windows.

        Returns
        -------
        prob_vad: torch.tensor
            Tensor containing the frame-level speech probabilities for the
            input audio file.
        """
        # Getting the total size of the input file
        sample_rate, audio_len = self._get_audio_info(audio_file)

        if sample_rate != self.sample_rate:
            raise ValueError(
                "The detected sample rate is different from that set in the hparam file"
            )

        # Computing the length (in samples) of the large and small chunks
        long_chunk_len = int(sample_rate * large_chunk_size)
        small_chunk_len = int(sample_rate * small_chunk_size)

        # Setting the step size of the small chunk (50% overapping windows are supported)
        small_chunk_step = small_chunk_size
        if overlap_small_chunk:
            small_chunk_step = small_chunk_size / 2

        # Computing the length (in sample) of the small_chunk step size
        small_chunk_len_step = int(sample_rate * small_chunk_step)

        # Loop over big chunks
        prob_chunks = []
        last_chunk = False
        begin_sample = 0
        while True:

            # Reading the big chunk
            large_chunk, fs = torchaudio.load(
                audio_file, frame_offset=begin_sample, num_frames=long_chunk_len
            )
            large_chunk = large_chunk.to(self.device)

            # Manage padding of the last small chunk
            if last_chunk or large_chunk.shape[-1] < small_chunk_len:
                padding = torch.zeros(
                    1, small_chunk_len, device=large_chunk.device
                )
                large_chunk = torch.cat([large_chunk, padding], dim=1)

            # Splitting the big chunk into smaller (overlapped) ones
            small_chunks = torch.nn.functional.unfold(
                large_chunk.unsqueeze(1).unsqueeze(2),
                kernel_size=(1, small_chunk_len),
                stride=(1, small_chunk_len_step),
            )
            small_chunks = small_chunks.squeeze(0).transpose(0, 1)

            # Getting (in parallel) the frame-level speech probabilities
            small_chunks_prob = self.get_speech_prob_chunk(small_chunks)
            small_chunks_prob = small_chunks_prob[:, :-1, :]

            # Manage overlapping chunks
            if overlap_small_chunk:
                small_chunks_prob = self._manage_overlapped_chunks(
                    small_chunks_prob
                )

            # Prepare for folding
            small_chunks_prob = small_chunks_prob.permute(2, 1, 0)

            # Computing lengths in samples
            out_len = int(
                large_chunk.shape[-1] / (sample_rate * self.time_resolution)
            )
            kernel_len = int(small_chunk_size / self.time_resolution)
            step_len = int(small_chunk_step / self.time_resolution)

            # Folding the frame-level predictions
            small_chunks_prob = torch.nn.functional.fold(
                small_chunks_prob,
                output_size=(1, out_len),
                kernel_size=(1, kernel_len),
                stride=(1, step_len),
            )

            # Appending the frame-level speech probabilities of the large chunk
            small_chunks_prob = small_chunks_prob.squeeze(1).transpose(-1, -2)
            prob_chunks.append(small_chunks_prob)

            # Check stop condition
            if last_chunk:
                break

            # Update counter to process the next big chunk
            begin_sample = begin_sample + long_chunk_len

            # Check if the current chunk is the last one
            if begin_sample + long_chunk_len > audio_len:
                last_chunk = True

        # Converting the list to a tensor
        prob_vad = torch.cat(prob_chunks, dim=1)
        last_elem = int(audio_len / (self.time_resolution * sample_rate))
        prob_vad = prob_vad[:, 0:last_elem, :]

        return prob_vad

    def _manage_overlapped_chunks(self, small_chunks_prob):
        """This support function manages overlapped the case in which the
        small chunks have a 50% overlap."""

        # Weighting the frame-level probabilities with a hamming window
        # reduces uncertainnty when overlapping chunks are used.
        hamming_window = torch.hamming_window(
            small_chunks_prob.shape[1], device=self.device
        )

        # First and last chunks require special care
        half_point = int(small_chunks_prob.shape[1] / 2)
        small_chunks_prob[0, half_point:] = small_chunks_prob[
            0, half_point:
        ] * hamming_window[half_point:].unsqueeze(1)
        small_chunks_prob[-1, 0:half_point] = small_chunks_prob[
            -1, 0:half_point
        ] * hamming_window[0:half_point].unsqueeze(1)

        # Applying the window to all the other probabilities
        small_chunks_prob[1:-1] = small_chunks_prob[
            1:-1
        ] * hamming_window.unsqueeze(0).unsqueeze(2)

        return small_chunks_prob

    def get_speech_prob_chunk(self, wavs, wav_lens=None):
        """Outputs the frame-level posterior probability for the input audio chunks
        Outputs close to zero refers to time steps with a low probability of speech
        activity, while outputs closer to one likely contain speech.

        Arguments
        ---------
        wavs : torch.tensor
            Batch of waveforms [batch, time, channels] or [batch, time]
            depending on the model. Make sure the sample rate is fs=16000 Hz.
        wav_lens : torch.tensor
            Lengths of the waveforms relative to the longest one in the
            batch, tensor of shape [batch]. The longest one should have
            relative length 1.0 and others len(waveform) / max_length.
            Used for ignoring padding.

        Returns
        -------
        torch.tensor
            The encoded batch
        """
        # Manage single waveforms in input
        if len(wavs.shape) == 1:
            wavs = wavs.unsqueeze(0)

        # Assign full length if wav_lens is not assigned
        if wav_lens is None:
            wav_lens = torch.ones(wavs.shape[0], device=self.device)

        # Storing waveform in the specified device
        wavs, wav_lens = wavs.to(self.device), wav_lens.to(self.device)
        wavs = wavs.float()

        # Computing features and embeddings
        feats = self.mods.compute_features(wavs)
        feats = self.mods.mean_var_norm(feats, wav_lens)
        outputs = self.mods.cnn(feats)

        outputs = outputs.reshape(
            outputs.shape[0],
            outputs.shape[1],
            outputs.shape[2] * outputs.shape[3],
        )

        outputs, h = self.mods.rnn(outputs)
        outputs = self.mods.dnn(outputs)
        output_prob = torch.sigmoid(outputs)

        return output_prob

    def apply_threshold(
        self, vad_prob, activation_th=0.5, deactivation_th=0.25
    ):
        """Scans the frame-level speech probabilities and applies a threshold
        on them. Speech starts when a value larger than activation_th is
        detected, while it ends when observing a value lower than
        the deactivation_th.

        Arguments
        ---------
        vad_prob: torch.tensor
            Frame-level speech probabilities.
        activation_th:  float
            Threshold for starting a speech segment.
        deactivation_th: float
            Threshold for ending a speech segment.

        Returns
        -------
        vad_th: torch.tensor
            Tensor containing 1 for speech regions and 0 for non-speech regions.
       """
        vad_activation = (vad_prob >= activation_th).int()
        vad_deactivation = (vad_prob >= deactivation_th).int()
        vad_th = vad_activation + vad_deactivation

        # Loop over batches and time steps
        for batch in range(vad_th.shape[0]):
            for time_step in range(vad_th.shape[1] - 1):
                if (
                    vad_th[batch, time_step] == 2
                    and vad_th[batch, time_step + 1] == 1
                ):
                    vad_th[batch, time_step + 1] = 2

        vad_th[vad_th == 1] = 0
        vad_th[vad_th == 2] = 1
        return vad_th

    def get_boundaries(self, prob_th, output_value="seconds"):
        """Computes the time boundaries where speech activity is detected.
        It takes in input frame-level binary decisions
        (1 for speech, 0 for non-speech) and outputs the begin/end second
        (or sample) of each detected speech region.

        Arguments
        ---------
        prob_th: torch.tensor
            Frame-level binary decisions (1 for speech frame, 0 for a
            non-speech one).  The tensor can be obtained from apply_threshold.
        put_value: 'seconds' or 'samples'
            When the option 'seconds' is set, the returned boundaries are in
            seconds, otherwise, it reports them in samples.

        Returns
        -------
        boundaries: torch.tensor
            Tensor containing the start second (or sample) of speech segments
            in even positions and their corresponding end in odd positions
            (e.g, [1.0, 1.5, 5,.0 6.0] means that we have two speech segment;
             one from 1.0 to 1.5 seconds and another from 5.0 to 6.0 seconds).
       """
        # Shifting frame-levels binary decision by 1
        # This allows detecting changes in speech/non-speech activities
        prob_th_shifted = torch.roll(prob_th, dims=1, shifts=1)
        prob_th_shifted[:, 0, :] = 0
        prob_th = prob_th + prob_th_shifted

        # Needed to first and last time step
        prob_th[:, 0, :] = (prob_th[:, 0, :] >= 1).int()
        prob_th[:, -1, :] = (prob_th[:, -1, :] >= 1).int()

        # Fix edge cases (when a new sentence starts in the last frame)
        if prob_th[:, -1, :] == 1 and prob_th[:, -2, :] == 1:
            prob_th[:, -2, :] = 2

        if prob_th[:, -1, :] == 1 and prob_th[:, -2, :] == 0:
            prob_th[:, -2, :] = 1

        # Where prob_th is 1 there is a change
        indexes = (prob_th == 1).nonzero()[:, 1].reshape(-1, 2)

        # Remove 1 from end samples
        indexes[:, -1] = indexes[:, -1] - 1

        # From indexes to samples
        seconds = (indexes * self.time_resolution).float()
        samples = (self.sample_rate * seconds).round().int()

        if output_value == "seconds":
            boundaries = seconds
        else:
            boundaries = samples
        return boundaries

    def merge_close_segments(self, boundaries, close_th=0.250):
        """Merges segments that are shorter than the given threshold.

        Arguments
        ---------
        boundaries : str
            Tensor containing the speech boundaries. It can be derived using the
            get_boundaries method.
        close_th: float
            If the distance between boundaries is smaller than close_th, the
            segments will be merged.

        Returns
        -------
        new_boundaries
            The new boundaries with the merged segments.
        """

        new_boudaries = []

        # Single segment case
        if boundaries.shape[0] == 0:
            return boundaries

        # Getting beg and end of previous segment
        prev_beg_seg = boundaries[0, 0].float()
        prev_end_seg = boundaries[0, 1].float()

        # Process all the segments
        for i in range(1, boundaries.shape[0]):
            beg_seg = boundaries[i, 0]
            segment_distance = beg_seg - prev_end_seg

            # Mergin close segments
            if segment_distance <= close_th:
                prev_end_seg = boundaries[i, 1]

            else:
                # Appending new segments
                new_boudaries.append([prev_beg_seg, prev_end_seg])
                prev_beg_seg = beg_seg
                prev_end_seg = boundaries[i, 1]

        new_boudaries.append([prev_beg_seg, prev_end_seg])
        new_boudaries = torch.FloatTensor(new_boudaries).to(boundaries.device)
        return new_boudaries

    def remove_short_segments(self, boundaries, len_th=0.250):
        """Removes segments that are too short.

        Arguments
        ---------
        boundaries : str
            Tensor containing the speech boundaries. It can be derived using the
            get_boundaries method.
        len_th: float
            If the length of the segment is smaller than close_th, the segments
            will be merged.

        Returns
        -------
        new_boundaries
            The new boundaries without the short segments.
        """
        new_boundaries = []

        # Process the segments
        for i in range(boundaries.shape[0]):
            # Computing segment length
            seg_len = boundaries[i, 1] - boundaries[i, 0]

            # Accept segment only if longer than len_th
            if seg_len > len_th:
                new_boundaries.append([boundaries[i, 0], boundaries[i, 1]])
        new_boundaries = torch.FloatTensor(new_boundaries).to(boundaries.device)

        return new_boundaries

    def save_boundaries(
        self, boundaries, save_path=None, print_boundaries=True, audio_file=None
    ):
        """Saves the boundaries on a file (and/or prints them)  in a readable format.

        Arguments
        ---------
        boundaries: torch.tensor
            Tensor containing the speech boundaries. It can be derived using the
            get_boundaries method.
        save_path: path
            When to store the text file containing the speech/non-speech intervals.
        print_boundaries: Bool
            Prints the speech/non-speech intervals in the standard outputs.
        audio_file: path
            Path of the audio file containing the recording. The file is read
            with torchaudio. It is used here to detect the length of the
            signal.
        """
        # Create a new file if needed
        if save_path is not None:
            f = open(save_path, mode="w", encoding="utf-8")

        # Getting the total size of the input file
        if audio_file is not None:
            sample_rate, audio_len = self._get_audio_info(audio_file)
            audio_len = audio_len / sample_rate

        # Setting the rights format for second- or sample-based boundaries
        if boundaries.dtype == torch.int:
            value_format = "% i"
        else:
            value_format = "% .2f "

        # Printing speech and non-speech intervals
        last_end = 0
        cnt_seg = 0
        for i in range(boundaries.shape[0]):
            begin_value = boundaries[i, 0]
            end_value = boundaries[i, 1]

            if last_end != begin_value:
                cnt_seg = cnt_seg + 1
                print_str = (
                    "segment_%03d " + value_format + value_format + "NON_SPEECH"
                )
                if print_boundaries:
                    print(print_str % (cnt_seg, last_end, begin_value))
                if save_path is not None:
                    f.write(print_str % (cnt_seg, last_end, begin_value) + "\n")

            cnt_seg = cnt_seg + 1
            print_str = "segment_%03d " + value_format + value_format + "SPEECH"
            if print_boundaries:
                print(print_str % (cnt_seg, begin_value, end_value))
            if save_path is not None:
                f.write(print_str % (cnt_seg, begin_value, end_value) + "\n")

            last_end = end_value

        # Managing last segment
        if audio_file is not None:
            if last_end < audio_len:
                cnt_seg = cnt_seg + 1
                print_str = (
                    "segment_%03d " + value_format + value_format + "NON_SPEECH"
                )
                if print_boundaries:
                    print(print_str % (cnt_seg, end_value, audio_len))
                if save_path is not None:
                    f.write(print_str % (cnt_seg, end_value, audio_len) + "\n")

        if save_path is not None:
            f.close()

    def energy_VAD(
        self, audio_file, boundaries, activation_th=0.5, deactivation_th=0.0
    ):
        """Applies energy-based VAD within the detected speech segments.The neural
        network VAD often creates longer segments and tends to merge segments that
        are close with each other.

        The energy VAD post-processes can be useful for having a fine-grained voice
        activity detection.

        The energy VAD computes the energy within the small chunks. The energy is
        normalized within the segment to have mean 0.5 and +-0.5 of std.
        This helps to set the energy threshold.

        Arguments
        ---------
        audio_file: path
            Path of the audio file containing the recording. The file is read
            with torchaudio.
        boundaries : str
            Tensor containing the speech boundaries. It can be derived using the
            get_boundaries method.
        activation_th: float
            A new speech segment is started it the energy is above activation_th.
        deactivation_th: float
            The segment is considered ended when the energy is <= deactivation_th.


        Returns
        -------
        new_boundaries
            The new boundaries that are post-processed by the energy VAD.
        """

        # Getting the total size of the input file
        sample_rate, audio_len = self._get_audio_info(audio_file)

        if sample_rate != self.sample_rate:
            raise ValueError(
                "The detected sample rate is different from that set in the hparam file"
            )

        # Computing the chunk length of the energy window
        chunk_len = int(self.time_resolution * sample_rate)
        new_boundaries = []

        # Processing speech segments
        for i in range(boundaries.shape[0]):
            begin_sample = int(boundaries[i, 0] * sample_rate)
            end_sample = int(boundaries[i, 1] * sample_rate)
            seg_len = end_sample - begin_sample

            # Reading the speech segment
            segment, _ = torchaudio.load(
                audio_file, frame_offset=begin_sample, num_frames=seg_len
            )

            # Create chunks
            segment_chunks = self.create_chunks(
                segment, chunk_size=chunk_len, chunk_stride=chunk_len
            )

            # Energy computation within each chunk
            energy_chunks = segment_chunks.abs().sum(-1).log()

            # Energy normalization
            energy_chunks = (
                (energy_chunks - energy_chunks.mean())
                / (2 * energy_chunks.std())
            ) + 0.5
            energy_chunks = energy_chunks.unsqueeze(0).unsqueeze(2)

            # Apply threshold based on the energy value
            energy_vad = self.apply_threshold(
                energy_chunks,
                activation_th=activation_th,
                deactivation_th=deactivation_th,
            )

            # Get the boundaries
            energy_boundaries = self.get_boundaries(
                energy_vad, output_value="seconds"
            )

            # Get the final boundaries in the original signal
            for j in range(energy_boundaries.shape[0]):
                start_en = boundaries[i, 0] + energy_boundaries[j, 0]
                end_end = boundaries[i, 0] + energy_boundaries[j, 1]
                new_boundaries.append([start_en, end_end])

        # Convert boundaries to tensor
        new_boundaries = torch.FloatTensor(new_boundaries).to(boundaries.device)
        return new_boundaries

    def create_chunks(self, x, chunk_size=16384, chunk_stride=16384):
        """Splits the input into smaller chunks of size chunk_size with
        an overlap chunk_stride. The chunks are concatenated over
        the batch axis.

        Arguments
        ---------
        x: torch.Tensor
            Signal to split into chunks.
        chunk_size : str
            The size of each chunk.
        chunk_stride:
            The stride (hop) of each chunk.


        Returns
        -------
        x: torch.Tensor
            A new tensors with the chunks derived from the input signal.

        """
        x = x.unfold(1, chunk_size, chunk_stride)
        x = x.reshape(x.shape[0] * x.shape[1], -1)
        return x

    def _get_audio_info(self, audio_file):
        """Returns the sample rate and the length of the input audio file"""

        # Getting the total size of the input file
        metadata = torchaudio.info(audio_file)
        sample_rate = metadata.sample_rate
        audio_len = metadata.num_frames
        return sample_rate, audio_len

    def upsample_VAD(self, vad_out, audio_file, time_resolution=0.01):
        """Upsamples the output of the vad to help visualization. It creates a
        signal that is 1 when there is speech and 0 when there is no speech.
        The vad signal has the same resolution as the input one and can be
        opened with it (e.g, using audacity) to visually figure out VAD regions.

        Arguments
        ---------
        vad_out: torch.Tensor
            Tensor containing 1 for each frame of speech and 0 for each non-speech
            frame.
        audio_file: path
            The original audio file used to compute vad_out
        time_resolution : float
            Time resolution of the vad_out signal.

        Returns
        -------
        vad_signal
            The upsampled version of the vad_out tensor.
        """

        # Getting the total size of the input file
        sample_rate, sig_len = self._get_audio_info(audio_file)

        if sample_rate != self.sample_rate:
            raise ValueError(
                "The detected sample rate is different from that set in the hparam file"
            )

        beg_samp = 0
        step_size = int(time_resolution * sample_rate)
        end_samp = step_size
        index = 0

        # Initialize upsampled signal
        vad_signal = torch.zeros(1, sig_len, device=vad_out.device)

        # Upsample signal
        while end_samp < sig_len:
            vad_signal[0, beg_samp:end_samp] = vad_out[0, index, 0]
            index = index + 1
            beg_samp = beg_samp + step_size
            end_samp = beg_samp + step_size
        return vad_signal

    def upsample_boundaries(self, boundaries, audio_file):
        """Based on the input boundaries, this method creates a signal that is 1
        when there is speech and 0 when there is no speech.
        The vad signal has the same resolution as the input one and can be
        opened with it (e.g, using audacity) to visually figure out VAD regions.

        Arguments
        ---------
        boundaries: torch.Tensor
            Tensor containing the boundaries of the speech segments.
        audio_file: path
            The original audio file used to compute vad_out

        Returns
        -------
        vad_signal
            The output vad signal with the same resolution of the input one.
        """

        # Getting the total size of the input file
        sample_rate, sig_len = self._get_audio_info(audio_file)

        if sample_rate != self.sample_rate:
            raise ValueError(
                "The detected sample rate is different from that set in the hparam file"
            )

        # Initialization of the output signal
        vad_signal = torch.zeros(1, sig_len, device=boundaries.device)

        # Composing the vad signal from boundaries
        for i in range(boundaries.shape[0]):
            beg_sample = int(boundaries[i, 0] * sample_rate)
            end_sample = int(boundaries[i, 1] * sample_rate)
            vad_signal[0, beg_sample:end_sample] = 1.0
        return vad_signal

    def double_check_speech_segments(
        self, boundaries, audio_file, speech_th=0.5
    ):
        """Takes in input the boundaries of the detected speech segments and
        double checks (using the neural VAD) that they actually contain speech.

        Arguments
        ---------
        boundaries: torch.Tensor
            Tensor containing the boundaries of the speech segments.
        audio_file: path
            The original audio file used to compute vad_out.
        speech_th: float
            Threshold on the mean posterior probability over which speech is
            confirmed. Below that threshold, the segment is re-assigned to a
            non-speech region.

        Returns
        -------
        new_boundaries
            The boundaries of the segments where speech activity is confirmed.
        """

        # Getting the total size of the input file
        sample_rate, sig_len = self._get_audio_info(audio_file)

        # Double check the segments
        new_boundaries = []
        for i in range(boundaries.shape[0]):
            beg_sample = int(boundaries[i, 0] * sample_rate)
            end_sample = int(boundaries[i, 1] * sample_rate)
            len_seg = end_sample - beg_sample

            # Read the candidate speech segment
            segment, fs = torchaudio.load(
                audio_file, frame_offset=beg_sample, num_frames=len_seg
            )
            speech_prob = self.get_speech_prob_chunk(segment)
            if speech_prob.mean() > speech_th:
                # Accept this a as a speech segment
                new_boundaries.append([boundaries[i, 0], boundaries[i, 1]])

        # Convert boundaries from list to tensor
        new_boundaries = torch.FloatTensor(new_boundaries).to(boundaries.device)
        return new_boundaries

    def get_segments(
        self, boundaries, audio_file, before_margin=0.1, after_margin=0.1
    ):
        """Returns a list containing all the detected speech segments.

        Arguments
        ---------
        boundaries: torch.Tensor
            Tensor containing the boundaries of the speech segments.
        audio_file: path
            The original audio file used to compute vad_out.
        before_margin: float
            Used to cut the segments samples a bit before the detected margin.
        after_margin: float
            Use to cut the segments samples a bit after the detected margin.

        Returns
        -------
        segments: list
            List containing the detected speech segments
        """
        sample_rate, sig_len = self._get_audio_info(audio_file)

        if sample_rate != self.sample_rate:
            raise ValueError(
                "The detected sample rate is different from that set in the hparam file"
            )

        segments = []
        for i in range(boundaries.shape[0]):
            beg_sample = boundaries[i, 0] * sample_rate
            end_sample = boundaries[i, 1] * sample_rate

            beg_sample = int(max(0, beg_sample - before_margin * sample_rate))
            end_sample = int(
                min(sig_len, end_sample + after_margin * sample_rate)
            )

            len_seg = end_sample - beg_sample
            vad_segment, fs = torchaudio.load(
                audio_file, frame_offset=beg_sample, num_frames=len_seg
            )
            segments.append(vad_segment)
        return segments

    def get_speech_segments(
        self,
        audio_file,
        large_chunk_size=30,
        small_chunk_size=10,
        overlap_small_chunk=False,
        apply_energy_VAD=False,
        double_check=True,
        close_th=0.250,
        len_th=0.250,
        activation_th=0.5,
        deactivation_th=0.25,
        en_activation_th=0.5,
        en_deactivation_th=0.0,
        speech_th=0.50,
    ):
        """Detects speech segments within the input file. The input signal can
        be both a short or a long recording. The function computes the
        posterior probabilities on large chunks (e.g, 30 sec), that are read
        sequentially (to avoid storing big signals in memory).
        Each large chunk is, in turn, split into smaller chunks (e.g, 10 seconds)
        that are processed in parallel. The pipeline for detecting the speech
        segments is the following:
            1- Compute posteriors probabilities at the frame level.
            2- Apply a threshold on the posterior probability.
            3- Derive candidate speech segments on top of that.
            4- Apply energy VAD within each candidate segment (optional).
            5- Merge segments that are too close.
            6- Remove segments that are too short.
            7- Double check speech segments (optional).


        Arguments
        ---------
        audio_file : str
            Path to audio file.
        large_chunk_size: float
            Size (in seconds) of the large chunks that are read sequentially
            from the input audio file.
        small_chunk_size: float
            Size (in seconds) of the small chunks extracted from the large ones.
            The audio signal is processed in parallel within the small chunks.
            Note that large_chunk_size/small_chunk_size must be an integer.
        overlap_small_chunk: bool
            If True, it creates overlapped small chunks (with 50% overal).
            The probabilities of the overlapped chunks are combined using
            hamming windows.
        apply_energy_VAD: bool
            If True, a energy-based VAD is used on the detected speech segments.
            The neural network VAD often creates longer segments and tends to
            merge close segments together. The energy VAD post-processes can be
            useful for having a fine-grained voice activity detection.
            The energy thresholds is  managed by activation_th and
            deactivation_th (see below).
        double_check: bool
            If True, double checkis (using the neural VAD) that the candidate
            speech segments actually contain speech. A threshold on the mean
            posterior probabilities provided by the neural network is applied
            based on the speech_th parameter (see below).
        activation_th:  float
            Threshold of the neural posteriors above which starting a speech segment.
        deactivation_th: float
            Threshold of the neural posteriors below which ending a speech segment.
        en_activation_th: float
            A new speech segment is started it the energy is above activation_th.
            This is active only if apply_energy_VAD is True.
        en_deactivation_th: float
            The segment is considered ended when the energy is <= deactivation_th.
            This is active only if apply_energy_VAD is True.
        speech_th: float
            Threshold on the mean posterior probability within the candidate
            speech segment. Below that threshold, the segment is re-assigned to
            a non-speech region. This is active only if double_check is True.
        close_th: float
            If the distance between boundaries is smaller than close_th, the
            segments will be merged.
        len_th: float
            If the length of the segment is smaller than close_th, the segments
            will be merged.

        Returns
        -------
        boundaries: torch.tensor
            Tensor containing the start second of speech segments in even
            positions and their corresponding end in odd positions
            (e.g, [1.0, 1.5, 5,.0 6.0] means that we have two speech segment;
             one from 1.0 to 1.5 seconds and another from 5.0 to 6.0 seconds).
        """

        # Fetch audio file from web if not local
        source, fl = split_path(audio_file)
        audio_file = fetch(fl, source=source)

        # Computing speech vs non speech probabilities
        prob_chunks = self.get_speech_prob_file(
            audio_file,
            large_chunk_size=large_chunk_size,
            small_chunk_size=small_chunk_size,
            overlap_small_chunk=overlap_small_chunk,
        )

        # Apply a threshold to get candidate speech segments
        prob_th = self.apply_threshold(
            prob_chunks,
            activation_th=activation_th,
            deactivation_th=deactivation_th,
        ).float()

        # Comupute the boundaries of the speech segments
        boundaries = self.get_boundaries(prob_th, output_value="seconds")

        # Apply energy-based VAD on the detected speech segments
        if apply_energy_VAD:
            boundaries = self.energy_VAD(
                audio_file,
                boundaries,
                activation_th=en_activation_th,
                deactivation_th=en_deactivation_th,
            )

        # Merge short segments
        boundaries = self.merge_close_segments(boundaries, close_th=close_th)

        # Remove short segments
        boundaries = self.remove_short_segments(boundaries, len_th=len_th)

        # Double check speech segments
        if double_check:
            boundaries = self.double_check_speech_segments(
                boundaries, audio_file, speech_th=speech_th
            )

        return boundaries

    def forward(self, wavs, wav_lens=None):
        """Gets frame-level speech-activity predictions"""
        return self.get_speech_prob_chunk(wavs, wav_lens)


class SepformerSeparation(Pretrained):
    """A "ready-to-use" speech separation model.

    Uses Sepformer architecture.

    Example
    -------
    >>> tmpdir = getfixture("tmpdir")
    >>> model = SepformerSeparation.from_hparams(
    ...     source="speechbrain/sepformer-wsj02mix",
    ...     savedir=tmpdir)
    >>> mix = torch.randn(1, 400)
    >>> est_sources = model.separate_batch(mix)
    >>> print(est_sources.shape)
    torch.Size([1, 400, 2])
    """

    MODULES_NEEDED = ["encoder", "masknet", "decoder"]

    def separate_batch(self, mix):
        """Run source separation on batch of audio.

        Arguments
        ---------
        mix : torch.tensor
            The mixture of sources.

        Returns
        -------
        tensor
            Separated sources
        """

        # Separation
        mix = mix.to(self.device)
        mix_w = self.mods.encoder(mix)
        est_mask = self.mods.masknet(mix_w)
        mix_w = torch.stack([mix_w] * self.hparams.num_spks)
        sep_h = mix_w * est_mask

        # Decoding
        est_source = torch.cat(
            [
                self.mods.decoder(sep_h[i]).unsqueeze(-1)
                for i in range(self.hparams.num_spks)
            ],
            dim=-1,
        )

        # T changed after conv1d in encoder, fix it here
        T_origin = mix.size(1)
        T_est = est_source.size(1)
        if T_origin > T_est:
            est_source = F.pad(est_source, (0, 0, 0, T_origin - T_est))
        else:
            est_source = est_source[:, :T_origin, :]
        return est_source

    def separate_file(self, path, savedir="."):
        """Separate sources from file.

        Arguments
        ---------
        path : str
            Path to file which has a mixture of sources. It can be a local
            path, a web url, or a huggingface repo.
        savedir : path
            Path where to store the wav signals (when downloaded from the web).
        Returns
        -------
        tensor
            Separated sources
        """
        source, fl = split_path(path)
        path = fetch(fl, source=source, savedir=savedir)

        batch, fs_file = torchaudio.load(path)
        batch = batch.to(self.device)
        fs_model = self.hparams.sample_rate

        # resample the data if needed
        if fs_file != fs_model:
            print(
                "Resampling the audio from {} Hz to {} Hz".format(
                    fs_file, fs_model
                )
            )
            tf = torchaudio.transforms.Resample(
                orig_freq=fs_file, new_freq=fs_model
            ).to(self.device)
            batch = batch.mean(dim=0, keepdim=True)
            batch = tf(batch)

        est_sources = self.separate_batch(batch)
        est_sources = est_sources / est_sources.max(dim=1, keepdim=True)[0]
        return est_sources

    def forward(self, mix):
        """Runs separation on the input mix"""
        return self.separate_batch(mix)


class SpectralMaskEnhancement(Pretrained):
    """A ready-to-use model for speech enhancement.

    Arguments
    ---------
    See ``Pretrained``.

    Example
    -------
    >>> import torchaudio
    >>> from speechbrain.pretrained import SpectralMaskEnhancement
    >>> # Model is downloaded from the speechbrain HuggingFace repo
    >>> tmpdir = getfixture("tmpdir")
    >>> enhancer = SpectralMaskEnhancement.from_hparams(
    ...     source="speechbrain/mtl-mimic-voicebank",
    ...     savedir=tmpdir,
    ... )
    >>> noisy, fs = torchaudio.load("samples/audio_samples/example_noisy.wav")
    >>> # Channel dimension is interpreted as batch dimension here
    >>> enhanced = enhancer.enhance_batch(noisy)
    """

    HPARAMS_NEEDED = ["compute_stft", "spectral_magnitude", "resynth"]
    MODULES_NEEDED = ["enhance_model"]

    def compute_features(self, wavs):
        """Compute the log spectral magnitude features for masking.

        Arguments
        ---------
        wavs : torch.tensor
            A batch of waveforms to convert to log spectral mags.
        """
        feats = self.hparams.compute_stft(wavs)
        feats = self.hparams.spectral_magnitude(feats)
        return torch.log1p(feats)

    def enhance_batch(self, noisy, lengths=None):
        """Enhance a batch of noisy waveforms.

        Arguments
        ---------
        noisy : torch.tensor
            A batch of waveforms to perform enhancement on.
        lengths : torch.tensor
            The lengths of the waveforms if the enhancement model handles them.

        Returns
        -------
        torch.tensor
            A batch of enhanced waveforms of the same shape as input.
        """
        noisy = noisy.to(self.device)
        noisy_features = self.compute_features(noisy)

        # Perform masking-based enhancement, multiplying output with input.
        if lengths is not None:
            mask = self.mods.enhance_model(noisy_features, lengths=lengths)
        else:
            mask = self.mods.enhance_model(noisy_features)
        enhanced = torch.mul(mask, noisy_features)

        # Return resynthesized waveforms
        return self.hparams.resynth(torch.expm1(enhanced), noisy)

    def enhance_file(self, filename, output_filename=None):
        """Enhance a wav file.

        Arguments
        ---------
        filename : str
            Location on disk to load file for enhancement.
        output_filename : str
            If provided, writes enhanced data to this file.
        """
        noisy = self.load_audio(filename)
        noisy = noisy.to(self.device)

        # Fake a batch:
        batch = noisy.unsqueeze(0)
        if lengths_arg_exists(self.enhance_batch):
            enhanced = self.enhance_batch(batch, lengths=torch.tensor([1.0]))
        else:
            enhanced = self.enhance_batch(batch)

        if output_filename is not None:
            torchaudio.save(output_filename, enhanced, channels_first=False)

        return enhanced.squeeze(0)

    def forward(self, noisy, lengths=None):
        """Runs enhancement on the noisy input"""
        return self.separate_batch(noisy, lengths)


class SNREstimator(Pretrained):
    """A "ready-to-use" SNR estimator.
    """

    MODULES_NEEDED = ["encoder", "encoder_out"]
    HPARAMS_NEEDED = ["stat_pooling", "snrmax", "snrmin"]

    def estimate_batch(self, mix, predictions):
        """Run SI-SNR estimation on the estimated sources, and mixture.

        Arguments
        ---------
        mix : torch.tensor
            The mixture of sources of shape B X T
        predictions : torch.tensor
            of size (B x T x C),
            where B is batch size
                  T is number of time points
                  C is number of sources

        Returns
        -------
        tensor
            Estimate of SNR
        """

        predictions = predictions.permute(0, 2, 1)
        predictions = predictions.reshape(-1, predictions.size(-1))

        if hasattr(self.hparams, "separation_norm_type"):
            if self.hparams.separation_norm_type == "max":
                predictions = (
                    predictions / predictions.max(dim=1, keepdim=True)[0]
                )
                mix = mix / mix.max(dim=1, keepdim=True)[0]

            elif self.hparams.separation_norm_type == "stnorm":
                predictions = (
                    predictions - predictions.mean(dim=1, keepdim=True)
                ) / predictions.std(dim=1, keepdim=True)
                mix = (mix - mix.mean(dim=1, keepdim=True)) / mix.std(
                    dim=1, keepdim=True
                )

        min_T = min(predictions.shape[1], mix.shape[1])
        assert predictions.shape[1] == mix.shape[1], "lengths change"

        mix_repeat = mix.repeat(2, 1)
        inp_cat = torch.cat(
            [
                predictions[:, :min_T].unsqueeze(1),
                mix_repeat[:, :min_T].unsqueeze(1),
            ],
            dim=1,
        )

        enc = self.mods.encoder(inp_cat)
        enc = enc.permute(0, 2, 1)
        enc_stats = self.hparams.stat_pooling(enc)

        # this gets the SI-SNR estimate in the compressed range 0-1
        snrhat = self.mods.encoder_out(enc_stats).squeeze()

        # get the SI-SNR estimate in the true range
        snrhat = self.gettrue_snrrange(snrhat)
        return snrhat

    def forward(self, mix, predictions):
        """Just run the batch estimate"""
        return self.estimate_batch(mix, predictions)

    def gettrue_snrrange(self, inp):
        """Convert from 0-1 range to true snr range"""
        rnge = self.hparams.snrmax - self.hparams.snrmin
        inp = inp * rnge
        inp = inp + self.hparams.snrmin
        return inp<|MERGE_RESOLUTION|>--- conflicted
+++ resolved
@@ -25,8 +25,6 @@
 from speechbrain.utils.superpowers import import_from_path
 
 
-<<<<<<< HEAD
-=======
 def foreign_class(
     source,
     hparams_file="hyperparams.yaml",
@@ -105,7 +103,6 @@
     return cls(modules=hparams["modules"], hparams=hparams, **kwargs)
 
 
->>>>>>> 9df49e17
 class Pretrained(torch.nn.Module):
     """Takes a trained model and makes predictions on new data.
 
@@ -878,171 +875,6 @@
     def forward(self, wavs, wav_lens=None):
         """Runs the classification"""
         return self.classify_batch(wavs, wav_lens)
-<<<<<<< HEAD
-
-
-class EncoderWav2vecClassifier(Pretrained):
-    """A ready-to-use class for utterance-level classification (e.g, speaker-id,
-    language-id, emotion recognition, keyword spotting, etc).
-
-    The class assumes that an self-supervised encoder like wav2vec2/hubert and a classifier model
-    are defined in the yaml file. If you want to
-    convert the predicted index into a corresponding text label, please
-    provide the path of the label_encoder in a variable called 'lab_encoder_file'
-    within the yaml.
-
-    The class can be used either to run only the encoder (encode_batch()) to
-    extract embeddings or to run a classification step (classify_batch()).
-    ```
-
-    Example
-    -------
-    >>> import torchaudio
-    >>> from speechbrain.pretrained import EncoderClassifier
-    >>> # Model is downloaded from the speechbrain HuggingFace repo
-    >>> tmpdir = getfixture("tmpdir")
-    >>> classifier = EncoderClassifier.from_hparams(
-    ...     source="speechbrain/spkrec-ecapa-voxceleb",
-    ...     savedir=tmpdir,
-    ... )
-
-    >>> # Compute embeddings
-    >>> signal, fs = torchaudio.load("samples/audio_samples/example1.wav")
-    >>> embeddings =  classifier.encode_batch(signal)
-
-    >>> # Classification
-    >>> prediction =  classifier .classify_batch(signal)
-    """
-
-    MODULES_NEEDED = [
-        "wav2vec2",
-        "avg_pool",
-        "output_mlp",
-    ]
-
-    def __init__(self, *args, **kwargs):
-        super().__init__(*args, **kwargs)
-
-    def encode_batch(self, wavs, wav_lens=None, normalize=False):
-        """Encodes the input audio into a single vector embedding.
-
-        The waveforms should already be in the model's desired format.
-        You can call:
-        ``normalized = <this>.normalizer(signal, sample_rate)``
-        to get a correctly converted signal in most cases.
-
-        Arguments
-        ---------
-        wavs : torch.tensor
-            Batch of waveforms [batch, time, channels] or [batch, time]
-            depending on the model. Make sure the sample rate is fs=16000 Hz.
-        wav_lens : torch.tensor
-            Lengths of the waveforms relative to the longest one in the
-            batch, tensor of shape [batch]. The longest one should have
-            relative length 1.0 and others len(waveform) / max_length.
-            Used for ignoring padding.
-        normalize : bool
-            If True, it normalizes the embeddings with the statistics
-            contained in mean_var_norm_emb.
-
-        Returns
-        -------
-        torch.tensor
-            The encoded batch
-        """
-        # Manage single waveforms in input
-        if len(wavs.shape) == 1:
-            wavs = wavs.unsqueeze(0)
-
-        # Assign full length if wav_lens is not assigned
-        if wav_lens is None:
-            wav_lens = torch.ones(wavs.shape[0], device=self.device)
-
-        # Storing waveform in the specified device
-        wavs, wav_lens = wavs.to(self.device), wav_lens.to(self.device)
-        wavs = wavs.float()
-
-        # Computing features and embeddings
-        outputs = self.mods.wav2vec2(wavs)
-
-        # last dim will be used for AdaptativeAVG pool
-        outputs = self.mods.avg_pool(outputs, wav_lens)
-        outputs = outputs.view(outputs.shape[0], -1)
-        return outputs
-
-    def classify_batch(self, wavs, wav_lens=None):
-        """Performs classification on the top of the encoded features.
-
-        It returns the posterior probabilities, the index and, if the label
-        encoder is specified it also the text label.
-
-        Arguments
-        ---------
-        wavs : torch.tensor
-            Batch of waveforms [batch, time, channels] or [batch, time]
-            depending on the model. Make sure the sample rate is fs=16000 Hz.
-        wav_lens : torch.tensor
-            Lengths of the waveforms relative to the longest one in the
-            batch, tensor of shape [batch]. The longest one should have
-            relative length 1.0 and others len(waveform) / max_length.
-            Used for ignoring padding.
-
-        Returns
-        -------
-        out_prob
-            The log posterior probabilities of each class ([batch, N_class])
-        score:
-            It is the value of the log-posterior for the best class ([batch,])
-        index
-            The indexes of the best class ([batch,])
-        text_lab:
-            List with the text labels corresponding to the indexes.
-            (label encoder should be provided).
-        """
-        outputs = self.encode_batch(wavs, wav_lens)
-        outputs = self.mods.output_mlp(outputs)
-        out_prob = self.hparams.softmax(outputs)
-        score, index = torch.max(out_prob, dim=-1)
-        text_lab = self.hparams.label_encoder.decode_torch(index)
-        return out_prob, score, index, text_lab
-
-    def classify_file(self, path):
-        """Classifies the given audiofile into the given set of labels.
-
-        Arguments
-        ---------
-        path : str
-            Path to audio file to classify.
-
-        Returns
-        -------
-        out_prob
-            The log posterior probabilities of each class ([batch, N_class])
-        score:
-            It is the value of the log-posterior for the best class ([batch,])
-        index
-            The indexes of the best class ([batch,])
-        text_lab:
-            List with the text labels corresponding to the indexes.
-            (label encoder should be provided).
-        """
-        waveform = self.load_audio(path)
-        # Fake a batch:
-        batch = waveform.unsqueeze(0)
-        rel_length = torch.tensor([1.0])
-        outputs = self.encode_batch(batch, rel_length)
-        outputs = self.mods.output_mlp(outputs).squeeze(1)
-        out_prob = self.hparams.softmax(outputs)
-        score, index = torch.max(out_prob, dim=-1)
-        text_lab = self.hparams.label_encoder.decode_torch(index)
-        return out_prob, score, index, text_lab
-=======
->>>>>>> 9df49e17
-
-    def forward(self, wavs, wav_lens=None, normalize=False):
-        return self.encode_batch(
-            wavs=wavs, wav_lens=wav_lens, normalize=normalize
-        )
 
 
 class SpeakerRecognition(EncoderClassifier):
