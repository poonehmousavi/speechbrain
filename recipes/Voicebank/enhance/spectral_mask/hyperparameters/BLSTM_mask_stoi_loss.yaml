--- conflicted
+++ resolved
@@ -4,10 +4,10 @@
 # ################################
 
 # Seed needs to be set at top of yaml, before objects with parameters are made
-seed: 1234
-__set_seed: !apply:torch.manual_seed [!ref <seed>]
+seed: 2234
+__set_seed: !!python/object/apply:torch.manual_seed [!ref <seed>]
 
-data_folder: !PLACEHOLDER
+data_folder: /data/member1/user_jasonfu/noisy-vctk-16k
 test_clean_folder: !ref <data_folder>/clean_testset_wav_16k/
 
 output_folder: !ref ./results/BLSTM_stoi/<seed>
@@ -37,6 +37,8 @@
 lr: 0.0005
 device: 'cuda:0'
 
+waveform_target: True
+
 train_loader: !new:speechbrain.data_io.data_io.DataLoaderFactory
     csv_file: !ref <csv_train>
     batch_size: !ref <N_batch>
@@ -62,100 +64,54 @@
 epoch_counter: !new:speechbrain.utils.epoch_loop.EpochCounter
     limit: !ref <number_of_epochs>
 
-lstm: !name:speechbrain.nnet.LSTM
-    hidden_size: 200
-    num_layers: 2
-    dropout: 0
-    bidirectional: True
 
-linear1: !name:speechbrain.nnet.Linear
-    n_neurons: 300
-    bias: True
-
-linear2: !name:speechbrain.nnet.Linear
-    n_neurons: !ref <N_fft> // 2 + 1
-    bias: True
-
-activation_lrelu: !new:torch.nn.LeakyReLU
+activation: !new:torch.nn.LeakyReLU
     negative_slope: 0.01
 
 activation_sigmoid: !new:torch.nn.Sigmoid
 
 
 model: !new:speechbrain.nnet.containers.Sequential
-    - [null, null, !ref <N_fft> // 2 + 1]
-    - !ref <lstm>
-    - !ref <linear1>
-    - !ref <activation_lrelu>
-    - !ref <linear2>
-    - !ref <activation_sigmoid>
+    input_shape: [!ref <N_batch>, null, !ref <N_fft> // 2 + 1]
+    lstm: !name:speechbrain.nnet.RNN.LSTM
+        hidden_size: 200
+        num_layers: 2
+        dropout: 0
+        bidirectional: True
+    linear1: !name:speechbrain.nnet.linear.Linear
+        n_neurons: 300
+        bias: True
+    act1: !ref <activation>
+    linear2: !name:speechbrain.nnet.linear.Linear
+        n_neurons: !ref <N_fft> // 2 + 1
+        bias: True
+    act2: !ref <activation_sigmoid>
 
 modules:
     model: !ref <model>
 
-opt_class: !name:torch.optim.RMSprop
+opt_class: !name:torch.optim.Adam
     lr: !ref <lr>
 
-checkpointer: !new:speechbrain.Checkpointer
+checkpointer: !new:speechbrain.utils.checkpoints.Checkpointer
     checkpoints_dir: !ref <save_folder>
     recoverables:
         model: !ref <model>
         counter: !ref <epoch_counter>
 
-hparams:
-    waveform_target: True
-    use_tensorboard: !ref <use_tensorboard>
-    epoch_counter: !ref <epoch_counter>
-    model: !ref <model>
-    enhanced_folder: !ref <enhanced_folder>
-    compute_cost: !name:speechbrain.nnet.stoi_loss
-    compute_STFT: !new:speechbrain.processing.features.STFT
-        sample_rate: !ref <Sample_rate>
-        win_length: !ref <Win_length>
-        hop_length: !ref <Hop_length>
-        n_fft: !ref <N_fft>
-        window_fn: !ref <window_fn>
-    compute_ISTFT: !new:speechbrain.processing.features.ISTFT
-        sample_rate: !ref <Sample_rate>
-        win_length: !ref <Win_length>
-        hop_length: !ref <Hop_length>
-        window_fn: !ref <window_fn>
-    mean_var_norm: !new:speechbrain.processing.features.InputNormalization
-        norm_type: sentence
-<<<<<<< HEAD
-    train_logger: !new:speechbrain.utils.train_logger.FileTrainLogger
-        save_file: !ref <train_log>
-=======
-    lstm: !name:speechbrain.nnet.LSTM
-        hidden_size: 200
-        num_layers: 2
-        dropout: 0
-        bidirectional: True
-    linear1: !name:speechbrain.nnet.Linear
-        n_neurons: 300
-        bias: True
-    linear2: !name:speechbrain.nnet.Linear
-        n_neurons: !ref <N_fft> // 2 + 1
-        bias: True
-    activation_lrelu: !new:torch.nn.LeakyReLU
-        negative_slope: 0.01
-    activation_sigmoid: !new:torch.nn.Sigmoid
-    model: !new:speechbrain.nnet.Sequential
-        - [!ref <N_batch>, 10, !ref <N_fft> // 2 + 1]
-        - !ref <modules.lstm>
-        - !ref <modules.linear1>
-        - !ref <modules.activation_lrelu>
-        - !ref <modules.linear2>
-        - !ref <modules.activation_sigmoid>
-    optimizer: !new:torch.optim.RMSprop
-        params: !apply:speechbrain.collect_params
-            - !ref <modules.model>
-        lr: !ref <lr>
-    compute_cost: !name:speechbrain.nnet.stoi_loss
-    checkpointer: !new:speechbrain.Checkpointer
-        checkpoints_dir: !ref <save_folder>
-        recoverables:
-            model: !ref <modules.model>
-            optimizer: !ref <modules.optimizer>
-            counter: !ref <epoch_counter>
->>>>>>> 2a4e3eb1
+compute_cost: !name:speechbrain.nnet.loss.stoi_loss.stoi_loss
+compute_STFT: !new:speechbrain.processing.features.STFT
+    sample_rate: !ref <Sample_rate>
+    win_length: !ref <Win_length>
+    hop_length: !ref <Hop_length>
+    n_fft: !ref <N_fft>
+    window_fn: !ref <window_fn>
+compute_ISTFT: !new:speechbrain.processing.features.ISTFT
+    sample_rate: !ref <Sample_rate>
+    win_length: !ref <Win_length>
+    hop_length: !ref <Hop_length>
+    window_fn: !ref <window_fn>
+mean_var_norm: !new:speechbrain.processing.features.InputNormalization
+    norm_type: sentence
+train_logger: !new:speechbrain.utils.train_logger.FileTrainLogger
+    save_file: !ref <train_log>