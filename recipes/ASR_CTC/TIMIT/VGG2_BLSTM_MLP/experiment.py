--- conflicted
+++ resolved
@@ -1,5 +1,6 @@
 #!/usr/bin/env python3
 import sys
+import torch
 import speechbrain.data_io.wer as wer_io
 import speechbrain.utils.edit_distance as edit_distance
 from speechbrain.data_io.data_io import convert_index_to_lab
@@ -11,18 +12,23 @@
     sb = Experiment(yaml_stream=fi, commandline_args=sys.argv[1:],)
 
 
-<<<<<<< HEAD
 class ASR(Brain):
     def forward(self, x, init_params=False):
         ids, wavs, wav_lens = x
         wavs, wav_lens = wavs.to(sb.device), wav_lens.to(sb.device)
+
+        if init_params:
+            sb.compute_features.init_params(wavs)
+            sb.compute_features = torch.jit.script(sb.compute_features)
+            sb.normalize = torch.jit.script(sb.normalize)
+
         feats = sb.compute_features(wavs)
         feats = sb.normalize(feats, wav_lens)
 
         if init_params:
             sb.model.init_params(feats)
-        else:
-            return sb.model(feats), wav_lens
+
+        return sb.model(feats), wav_lens
 
     def compute_objectives(self, predictions, targets, train=True):
         pout, pout_lens = predictions
@@ -87,149 +93,4 @@
 )
 
 # load best model, evaluate that:
-asr_brain.evaluate(sb.test_loader(), min_key="per")
-=======
-def main():
-
-    # Prepare the data
-    sb.prepare_timit()
-    train_set = sb.train_loader()
-    valid_set = sb.valid_loader()
-    test_set = sb.test_loader()
-
-    # Initialize / Load latest model
-    dummy_input = torch.rand([sb.batch_size, 1000]).to(sb.device)
-    sb.compute_features.init_params(dummy_input)
-
-    dummy_input = torch.rand([sb.batch_size, 100, sb.n_mels]).to(sb.device)
-    sb.model.init_params(dummy_input)
-    sb.optimizer.init_params([sb.model])
-    sb.recover_if_possible()
-
-    # jitability
-    sb.compute_features = torch.jit.script(sb.compute_features)
-    sb.normalize = torch.jit.script(sb.normalize)
-
-    # training/validation epochs
-    for epoch in sb.epoch_counter:
-
-        # Iterate train and perform updates
-        sb.model.train()
-        train_losses = []
-        for wav, phn in tzip(*train_set):
-            ids, wav, wav_len = prepare_for_computations(wav)
-            ids, phn, phn_len = prepare_for_computations(phn)
-            pout = neural_computations(sb.model, wav, wav_len)
-            detached_loss = learn(sb.model, pout, phn, wav_len, phn_len)
-            train_losses.append(detached_loss)
-
-        # Iterate validataion to check progress
-        sb.model.eval()
-        with torch.no_grad():
-            valid_losses = []
-            valid_wer_details = []
-            for wav, phn in tzip(*valid_set):
-                ids, wav, wav_len = prepare_for_computations(wav)
-                ids, phn, phn_len = prepare_for_computations(phn)
-                pout = neural_computations(sb.model, wav, wav_len)
-                detached_loss, wer_details = validation(
-                    ids, pout, phn, wav_len, phn_len
-                )
-                valid_losses.append(detached_loss)
-                valid_wer_details.extend(wer_details)
-        valid_wer_summary = edit_distance.wer_summary(valid_wer_details)
-
-        train_stats = {"loss": mean(train_losses)}
-        valid_stats = {
-            "loss": mean(valid_losses),
-            "wer": valid_wer_summary["WER"],
-        }
-
-        sb.lr_annealing([sb.optimizer], epoch, valid_wer_summary["WER"])
-        sb.log_epoch_stats(epoch, train_stats, valid_stats)
-        sb.save_and_keep_only(
-            {"wer": valid_wer_summary["WER"]},
-            min_keys=["wer"],
-            end_of_epoch=True,
-        )
-
-    # Load best model, evaluate that:
-    sb.recover_if_possible(min_key="wer")
-    sb.model.eval()
-    with torch.no_grad():
-        details_by_utt = []
-        ind2lab = sb.train_loader.label_dict["phn"]["index2lab"]
-        with open(sb.predictions_file, "w") as fo:
-            hyp_writer = IterativeCSVWriter(fo, ["predictions"])
-            hyp_writer.set_default("predictions_format", "string")
-            for wav, phn in tzip(*test_set):
-                ids, wav, wav_len = prepare_for_computations(wav)
-                ids, phn, phn_len = prepare_for_computations(phn)
-                pout = neural_computations(sb.model, wav, wav_len)
-                hyps, batch_details = evaluation(
-                    ids, pout, phn, wav_len, phn_len, ind2lab
-                )
-                details_by_utt.extend(batch_details)
-                durations = relative_time_to_absolute(
-                    wav, wav_len, sb.sample_rate
-                )
-                hyps_str = [" ".join(hyp) for hyp in hyps]
-                hyp_writer.write_batch(
-                    ID=ids, duration=durations.tolist(), predictions=hyps_str
-                )
-
-    summary_details = edit_distance.wer_summary(details_by_utt)
-    with open(sb.wer_file, "w") as fo:
-        wer_io.print_wer_summary(summary_details, file=fo)
-        wer_io.print_alignments(details_by_utt, file=fo)
-    # Print to stdout too:
-    print("Final test set WER:")
-    wer_io.print_wer_summary(summary_details)
-
-
-def prepare_for_computations(data):
-    identifier, data, data_len = data
-    return identifier, data.to(sb.device), data_len.to(sb.device)
-
-
-def mean(loss):
-    return float(sum(loss) / len(loss))
-
-
-def neural_computations(model, wav, wav_len):
-    feats = sb.compute_features(wav)
-    feats = sb.normalize(feats, wav_len)
-    return model(feats)
-
-
-def learn(model, pout, phn, wav_len, phn_len):
-    loss = sb.compute_cost(pout, phn, [wav_len, phn_len])
-    loss.backward()
-    sb.optimizer([model])
-    return loss.detach()
-
-
-def validation(ids, pout, phn, wav_len, phn_len):
-    loss = sb.compute_cost(pout, phn, [wav_len, phn_len])
-    batch_outputs = ctc_greedy_decode(pout, wav_len, blank_id=-1)
-    phn_unpadded = undo_padding(phn, phn_len)
-    wer_details = edit_distance.wer_details_for_batch(
-        ids, phn_unpadded, batch_outputs
-    )
-    return loss.detach(), wer_details
-
-
-def evaluation(ids, pout, phn, wav_len, phn_len, ind2lab):
-    batch_outputs = ctc_greedy_decode(pout, wav_len, blank_id=-1)
-    phn_unpadded = undo_padding(phn, phn_len)
-    batch_outputs = convert_index_to_lab(batch_outputs, ind2lab)
-    phn_unpadded = convert_index_to_lab(phn_unpadded, ind2lab)
-    details_by_utt = edit_distance.wer_details_for_batch(
-        ids, phn_unpadded, batch_outputs, compute_alignments=True
-    )
-    return batch_outputs, details_by_utt
-
-
-if __name__ == "__main__":
-    main()
->>>>>>> e149019e
+asr_brain.evaluate(sb.test_loader(), min_key="per")